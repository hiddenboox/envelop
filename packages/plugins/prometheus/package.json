--- conflicted
+++ resolved
@@ -56,12 +56,7 @@
     "typescript": "4.7.4"
   },
   "peerDependencies": {
-<<<<<<< HEAD
-    "@envelop/core": "^2.5.0",
-    "@envelop/types": "^2.3.1",
-=======
     "@envelop/core": "^2.6.0",
->>>>>>> cea2df21
     "prom-client": "^13 || ^14.0.0",
     "graphql": "^14.0.0 || ^15.0.0 || ^16.0.0"
   },
