--- conflicted
+++ resolved
@@ -62,12 +62,7 @@
     "typescript": "4.7.4"
   },
   "peerDependencies": {
-<<<<<<< HEAD
-    "@envelop/core": "^2.5.0",
-=======
     "@envelop/core": "^2.6.0",
-    "graphql": "^14.0.0 || ^15.0.0 || ^16.0.0",
->>>>>>> cea2df21
     "hot-shots": "^8.0.0 || ^9.0.0"
   },
   "buildOptions": {
